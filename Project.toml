name = "ProjectAssigner"
uuid = "40c276f3-910b-46f6-a8e5-80a1b18107b2"
authors = ["Zachary Sunberg <zachary.sunberg@colorado.edu> and contributors"]
version = "0.1.0"

[deps]
CSV = "336ed68f-0bac-5ca0-87d4-7b16caf5d00b"
DataFrames = "a93c6f00-e57d-5684-b7b6-d8193f3e46c0"

[compat]
<<<<<<< HEAD
DataFrames = "1"
=======
CSV = "0.8"
>>>>>>> d70fcea1
julia = "1"

[extras]
Test = "8dfed614-e22c-5e08-85e1-65c5234f0b40"

[targets]
test = ["Test"]<|MERGE_RESOLUTION|>--- conflicted
+++ resolved
@@ -8,11 +8,8 @@
 DataFrames = "a93c6f00-e57d-5684-b7b6-d8193f3e46c0"
 
 [compat]
-<<<<<<< HEAD
 DataFrames = "1"
-=======
 CSV = "0.8"
->>>>>>> d70fcea1
 julia = "1"
 
 [extras]
